--- conflicted
+++ resolved
@@ -39,12 +39,7 @@
       case class Farm(asyncAnimals: List[String])
       case class Farmer(name: String, age: Long, farm: Farm)
 
-<<<<<<< HEAD
-      val table = Table[Farmer]("asyncFarmers")
-      Scanamo.exec(client)(table.put(Farmer("Maggot", 75L, Farm(List("dog")))))
-=======
       Scanamo.put(client)(t)(Farmer("Maggot", 75L, Farm(List("dog"))))
->>>>>>> ae4c470b
 
       ScanamoAsync.get[Farmer](client)(t)(UniqueKey(KeyEquals('name, "Maggot"))).futureValue should equal(
         Some(Right(Farmer("Maggot", 75, Farm(List("dog"))))))
